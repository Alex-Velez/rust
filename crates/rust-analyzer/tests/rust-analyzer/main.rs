--- conflicted
+++ resolved
@@ -735,7 +735,6 @@
         ),
         work_done_progress_params: Default::default(),
     });
-<<<<<<< HEAD
     let value = res.get("contents").unwrap().get("value").unwrap().as_str().unwrap();
 
     expect![[r#"
@@ -748,9 +747,6 @@
         fn bar()
         ```"#]]
     .assert_eq(&value);
-=======
-    let value = res.get("contents").unwrap().get("value").unwrap().to_string();
-    assert_eq!(value, r#""\n```rust\nfoo::Bar\n```\n\n```rust\nfn bar()\n```""#)
 }
 
 #[test]
@@ -884,5 +880,4 @@
           ]
         }),
     );
->>>>>>> 727a7827
 }