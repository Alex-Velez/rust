// Copyright 2012 The Rust Project Developers. See the COPYRIGHT
// file at the top-level directory of this distribution and at
// http://rust-lang.org/COPYRIGHT.
//
// Licensed under the Apache License, Version 2.0 <LICENSE-APACHE or
// http://www.apache.org/licenses/LICENSE-2.0> or the MIT license
// <LICENSE-MIT or http://opensource.org/licenses/MIT>, at your
// option. This file may not be copied, modified, or distributed
// except according to those terms.

/*!**************************************************************************
 * Spawning & linked failure
 *
 * Several data structures are involved in task management to allow properly
 * propagating failure across linked/supervised tasks.
 *
 * (1) The "taskgroup_arc" is an unsafe::exclusive which contains a hashset of
 *     all tasks that are part of the group. Some tasks are 'members', which
 *     means if they fail, they will kill everybody else in the taskgroup.
 *     Other tasks are 'descendants', which means they will not kill tasks
 *     from this group, but can be killed by failing members.
 *
 *     A new one of these is created each spawn_linked or spawn_supervised.
 *
 * (2) The "tcb" is a per-task control structure that tracks a task's spawn
 *     configuration. It contains a reference to its taskgroup_arc, a
 *     reference to its node in the ancestor list (below), a flag for
 *     whether it's part of the 'main'/'root' taskgroup, and an optionally
 *     configured notification port. These are stored in TLS.
 *
 * (3) The "ancestor_list" is a cons-style list of unsafe::exclusives which
 *     tracks 'generations' of taskgroups -- a group's ancestors are groups
 *     which (directly or transitively) spawn_supervised-ed them. Each task
 *     is recorded in the 'descendants' of each of its ancestor groups.
 *
 *     Spawning a supervised task is O(n) in the number of generations still
 *     alive, and exiting (by success or failure) that task is also O(n).
 *
 * This diagram depicts the references between these data structures:
 *
 *          linked_________________________________
 *        ___/                   _________         \___
 *       /   \                  | group X |        /   \
 *      (  A  ) - - - - - - - > | {A,B} {}|< - - -(  B  )
 *       \___/                  |_________|        \___/
 *      unlinked
 *         |      __ (nil)
 *         |      //|                         The following code causes this:
 *         |__   //   /\         _________
 *        /   \ //    ||        | group Y |     fn taskA() {
 *       (  C  )- - - ||- - - > |{C} {D,E}|         spawn(taskB);
 *        \___/      /  \=====> |_________|         spawn_unlinked(taskC);
 *      supervise   /gen \                          ...
 *         |    __  \ 00 /                      }
 *         |    //|  \__/                       fn taskB() { ... }
 *         |__ //     /\         _________      fn taskC() {
 *        /   \/      ||        | group Z |         spawn_supervised(taskD);
 *       (  D  )- - - ||- - - > | {D} {E} |         ...
 *        \___/      /  \=====> |_________|     }
 *      supervise   /gen \                      fn taskD() {
 *         |    __  \ 01 /                          spawn_supervised(taskE);
 *         |    //|  \__/                           ...
 *         |__ //                _________      }
 *        /   \/                | group W |     fn taskE() { ... }
 *       (  E  )- - - - - - - > | {E}  {} |
 *        \___/                 |_________|
 *
 *        "tcb"               "taskgroup_arc"
 *             "ancestor_list"
 *
 ****************************************************************************/

#[doc(hidden)]; // FIXME #3538
#[warn(deprecated_mode)];

use cast;
use option;
use pipes::{stream, Chan, Port};
use pipes;
use prelude::*;
use private;
use ptr;
use hashmap::linear::LinearSet;
use task::local_data_priv::{local_get, local_set};
use task::rt::rust_task;
use task::rt::rust_closure;
use task::rt;
use task::{Failure, ManualThreads, PlatformThread, SchedOpts, SingleThreaded};
use task::{Success, TaskOpts, TaskResult, ThreadPerCore, ThreadPerTask};
use task::{ExistingScheduler, SchedulerHandle};
use task::{default_task_opts, unkillable};
use uint;
use util;

macro_rules! move_it (
    { $x:expr } => ( unsafe { let y = move *ptr::addr_of(&($x)); move y } )
)

type TaskSet = LinearSet<*rust_task>;

fn new_taskset() -> TaskSet {
    LinearSet::new()
}
fn taskset_insert(tasks: &mut TaskSet, task: *rust_task) {
    let didnt_overwrite = tasks.insert(task);
    assert didnt_overwrite;
}
fn taskset_remove(tasks: &mut TaskSet, task: *rust_task) {
    let was_present = tasks.remove(&task);
    assert was_present;
}
pub fn taskset_each(tasks: &TaskSet, blk: fn(v: *rust_task) -> bool) {
    tasks.each(|k| blk(*k))
}

// One of these per group of linked-failure tasks.
struct TaskGroupData {
    // All tasks which might kill this group. When this is empty, the group
    // can be "GC"ed (i.e., its link in the ancestor list can be removed).
    mut members:     TaskSet,
    // All tasks unidirectionally supervised by (directly or transitively)
    // tasks in this group.
    mut descendants: TaskSet,
}
type TaskGroupArc = private::Exclusive<Option<TaskGroupData>>;

type TaskGroupInner = &mut Option<TaskGroupData>;

// A taskgroup is 'dead' when nothing can cause it to fail; only members can.
pure fn taskgroup_is_dead(tg: &TaskGroupData) -> bool {
    (&tg.members).is_empty()
}

// A list-like structure by which taskgroups keep track of all ancestor groups
// which may kill them. Needed for tasks to be able to remove themselves from
// ancestor groups upon exit. The list has a node for each "generation", and
// ends either at the root taskgroup (which has no ancestors) or at a
// taskgroup which was spawned-unlinked. Tasks from intermediate generations
// have references to the middle of the list; when intermediate generations
// die, their node in the list will be collected at a descendant's spawn-time.
struct AncestorNode {
    // Since the ancestor list is recursive, we end up with references to
    // exclusives within other exclusives. This is dangerous business (if
    // circular references arise, deadlock and memory leaks are imminent).
    // Hence we assert that this counter monotonically decreases as we
    // approach the tail of the list.
    // FIXME(#3068): Make the generation counter togglable with #[cfg(debug)].
    generation:       uint,
    // Should really be an immutable non-option. This way appeases borrowck.
    mut parent_group: Option<TaskGroupArc>,
    // Recursive rest of the list.
    mut ancestors:    AncestorList,
}

enum AncestorList = Option<private::Exclusive<AncestorNode>>;

// Accessors for taskgroup arcs and ancestor arcs that wrap the unsafety.
#[inline(always)]
fn access_group<U>(x: &TaskGroupArc, blk: fn(TaskGroupInner) -> U) -> U {
    unsafe { x.with(blk) }
}

#[inline(always)]
fn access_ancestors<U>(x: &private::Exclusive<AncestorNode>,
                       blk: fn(x: &mut AncestorNode) -> U) -> U {
    unsafe { x.with(blk) }
}

// Iterates over an ancestor list.
// (1) Runs forward_blk on each ancestral taskgroup in the list
// (2) If forward_blk "break"s, runs optional bail_blk on all ancestral
//     taskgroups that forward_blk already ran on successfully (Note: bail_blk
//     is NOT called on the block that forward_blk broke on!).
// (3) As a bonus, coalesces away all 'dead' taskgroup nodes in the list.
// FIXME(#2190): Change Option<fn@(...)> to Option<fn&(...)>, to save on
// allocations. Once that bug is fixed, changing the sigil should suffice.
fn each_ancestor(list:        &mut AncestorList,
                     bail_opt:    Option<fn@(TaskGroupInner)>,
                     forward_blk: fn(TaskGroupInner) -> bool)
        -> bool {
    // "Kickoff" call - there was no last generation.
    return !coalesce(list, bail_opt, forward_blk, uint::max_value);

    // Recursively iterates, and coalesces afterwards if needed. Returns
    // whether or not unwinding is needed (i.e., !successful iteration).
    fn coalesce(list:            &mut AncestorList,
                bail_opt:        Option<fn@(TaskGroupInner)>,
                forward_blk:     fn(TaskGroupInner) -> bool,
                last_generation: uint) -> bool {
        // Need to swap the list out to use it, to appease borrowck.
        let tmp_list = util::replace(&mut *list, AncestorList(None));
        let (coalesce_this, early_break) =
            iterate(&tmp_list, bail_opt, forward_blk, last_generation);
        // What should our next ancestor end up being?
        if coalesce_this.is_some() {
            // Needed coalesce. Our next ancestor becomes our old
            // ancestor's next ancestor. ("next = old_next->next;")
            *list = move option::unwrap(move coalesce_this);
        } else {
            // No coalesce; restore from tmp. ("next = old_next;")
            *list = move tmp_list;
        }
        return early_break;
    }

    // Returns an optional list-to-coalesce and whether unwinding is needed.
    // Option<ancestor_list>:
    //     Whether or not the ancestor taskgroup being iterated over is
    //     dead or not; i.e., it has no more tasks left in it, whether or not
    //     it has descendants. If dead, the caller shall coalesce it away.
    // bool:
    //     True if the supplied block did 'break', here or in any recursive
    //     calls. If so, must call the unwinder on all previous nodes.
    fn iterate(ancestors:       &AncestorList,
               bail_opt:        Option<fn@(TaskGroupInner)>,
               forward_blk:     fn(TaskGroupInner) -> bool,
               last_generation: uint) -> (Option<AncestorList>, bool) {
        // At each step of iteration, three booleans are at play which govern
        // how the iteration should behave.
        // 'nobe_is_dead' - Should the list should be coalesced at this point?
        //                  Largely unrelated to the other two.
        // 'need_unwind'  - Should we run the bail_blk at this point? (i.e.,
        //                  do_continue was false not here, but down the line)
        // 'do_continue'  - Did the forward_blk succeed at this point? (i.e.,
        //                  should we recurse? or should our callers unwind?)

        // The map defaults to None, because if ancestors is None, we're at
        // the end of the list, which doesn't make sense to coalesce.
        return do (**ancestors).map_default((None,false)) |ancestor_arc| {
            // NB: Takes a lock! (this ancestor node)
            do access_ancestors(ancestor_arc) |nobe| {
                // Check monotonicity
                assert last_generation > nobe.generation;
                /*##########################################################*
                 * Step 1: Look at this ancestor group (call iterator block).
                 *##########################################################*/
                let mut nobe_is_dead = false;
                let do_continue =
                    // NB: Takes a lock! (this ancestor node's parent group)
                    do with_parent_tg(&mut nobe.parent_group) |tg_opt| {
                        // Decide whether this group is dead. Note that the
                        // group being *dead* is disjoint from it *failing*.
                        nobe_is_dead = match *tg_opt {
                            Some(ref tg) => taskgroup_is_dead(tg),
                            None => nobe_is_dead
                        };
                        // Call iterator block. (If the group is dead, it's
                        // safe to skip it. This will leave our *rust_task
                        // hanging around in the group even after it's freed,
                        // but that's ok because, by virtue of the group being
                        // dead, nobody will ever kill-all (foreach) over it.)
                        if nobe_is_dead { true } else { forward_blk(tg_opt) }
                    };
                /*##########################################################*
                 * Step 2: Recurse on the rest of the list; maybe coalescing.
                 *##########################################################*/
                // 'need_unwind' is only set if blk returned true above, *and*
                // the recursive call early-broke.
                let mut need_unwind = false;
                if do_continue {
                    // NB: Takes many locks! (ancestor nodes & parent groups)
                    need_unwind = coalesce(&mut nobe.ancestors, bail_opt,
                                           forward_blk, nobe.generation);
                }
                /*##########################################################*
                 * Step 3: Maybe unwind; compute return info for our caller.
                 *##########################################################*/
                if need_unwind && !nobe_is_dead {
                    do bail_opt.iter |bail_blk| {
                        do with_parent_tg(&mut nobe.parent_group) |tg_opt| {
                            (*bail_blk)(tg_opt)
                        }
                    }
                }
                // Decide whether our caller should unwind.
                need_unwind = need_unwind || !do_continue;
                // Tell caller whether or not to coalesce and/or unwind
                if nobe_is_dead {
                    // Swap the list out here; the caller replaces us with it.
                    let rest = util::replace(&mut nobe.ancestors,
                                             AncestorList(None));
                    (Some(move rest), need_unwind)
                } else {
                    (None, need_unwind)
                }
            }
        };

        // Wrapper around exclusive::with that appeases borrowck.
        fn with_parent_tg<U>(parent_group: &mut Option<TaskGroupArc>,
                             blk: fn(TaskGroupInner) -> U) -> U {
            // If this trips, more likely the problem is 'blk' failed inside.
            let tmp_arc = option::swap_unwrap(&mut *parent_group);
            let result = do access_group(&tmp_arc) |tg_opt| { blk(tg_opt) };
            *parent_group = move Some(move tmp_arc);
            move result
        }
    }
}

// One of these per task.
struct TCB {
    me:            *rust_task,
    // List of tasks with whose fates this one's is intertwined.
    tasks:         TaskGroupArc, // 'none' means the group has failed.
    // Lists of tasks who will kill us if they fail, but whom we won't kill.
    mut ancestors: AncestorList,
    is_main:       bool,
    notifier:      Option<AutoNotify>,
    // Runs on task exit.
    drop {
        unsafe {
            // If we are failing, the whole taskgroup needs to die.
            if rt::rust_task_is_unwinding(self.me) {
                self.notifier.iter(|x| { x.failed = true; });
                // Take everybody down with us.
                do access_group(&self.tasks) |tg| {
                    kill_taskgroup(tg, self.me, self.is_main);
                }
            } else {
                // Remove ourselves from the group(s).
                do access_group(&self.tasks) |tg| {
                    leave_taskgroup(tg, self.me, true);
                }
            }
            // It doesn't matter whether this happens before or after dealing
            // with our own taskgroup, so long as both happen before we die.
            // We remove ourself from every ancestor we can, so no cleanup; no
            // break.
            for each_ancestor(&mut self.ancestors, None) |ancestor_group| {
                leave_taskgroup(ancestor_group, self.me, false);
            };
        }
    }
}

fn TCB(me: *rust_task, tasks: TaskGroupArc, ancestors: AncestorList,
       is_main: bool, notifier: Option<AutoNotify>) -> TCB {

    let notifier = move notifier;
    notifier.iter(|x| { x.failed = false; });

    TCB {
        me: me,
        tasks: move tasks,
        ancestors: move ancestors,
        is_main: is_main,
        notifier: move notifier
    }
}

struct AutoNotify {
    notify_chan: Chan<TaskResult>,
    mut failed:  bool,
    drop {
        let result = if self.failed { Failure } else { Success };
        self.notify_chan.send(result);
    }
}

fn AutoNotify(chan: Chan<TaskResult>) -> AutoNotify {
    AutoNotify {
        notify_chan: move chan,
        failed: true // Un-set above when taskgroup successfully made.
    }
}

fn enlist_in_taskgroup(state: TaskGroupInner, me: *rust_task,
                           is_member: bool) -> bool {
    let newstate = util::replace(&mut *state, None);
    // If 'None', the group was failing. Can't enlist.
    if newstate.is_some() {
        let group = option::unwrap(move newstate);
        taskset_insert(if is_member { &mut group.members }
                       else         { &mut group.descendants }, me);
        *state = Some(move group);
        true
    } else {
        false
    }
}

// NB: Runs in destructor/post-exit context. Can't 'fail'.
fn leave_taskgroup(state: TaskGroupInner, me: *rust_task,
                       is_member: bool) {
    let newstate = util::replace(&mut *state, None);
    // If 'None', already failing and we've already gotten a kill signal.
    if newstate.is_some() {
        let group = option::unwrap(move newstate);
        taskset_remove(if is_member { &mut group.members }
                       else         { &mut group.descendants }, me);
        *state = Some(move group);
    }
}

// NB: Runs in destructor/post-exit context. Can't 'fail'.
fn kill_taskgroup(state: TaskGroupInner, me: *rust_task, is_main: bool) {
    unsafe {
        // NB: We could do the killing iteration outside of the group arc, by
        // having "let mut newstate" here, swapping inside, and iterating
        // after. But that would let other exiting tasks fall-through and exit
        // while we were trying to kill them, causing potential
        // use-after-free. A task's presence in the arc guarantees it's alive
        // only while we hold the lock, so if we're failing, all concurrently
        // exiting tasks must wait for us. To do it differently, we'd have to
        // use the runtime's task refcounting, but that could leave task
        // structs around long after their task exited.
        let newstate = util::replace(state, None);
        // Might already be None, if Somebody is failing simultaneously.
        // That's ok; only one task needs to do the dirty work. (Might also
        // see 'None' if Somebody already failed and we got a kill signal.)
        if newstate.is_some() {
            let group = option::unwrap(move newstate);
            for taskset_each(&group.members) |sibling| {
                // Skip self - killing ourself won't do much good.
                if sibling != me {
                    rt::rust_task_kill_other(sibling);
                }
            }
            for taskset_each(&group.descendants) |child| {
                assert child != me;
                rt::rust_task_kill_other(child);
            }
            // Only one task should ever do this.
            if is_main {
                rt::rust_task_kill_all(me);
            }
            // Do NOT restore state to Some(..)! It stays None to indicate
            // that the whole taskgroup is failing, to forbid new spawns.
        }
        // (note: multiple tasks may reach this point)
    }
}

// FIXME (#2912): Work around core-vs-coretest function duplication. Can't use
// a proper closure because the #[test]s won't understand. Have to fake it.
macro_rules! taskgroup_key (
    // Use a "code pointer" value that will never be a real code pointer.
    () => (cast::transmute((-2 as uint, 0u)))
)

fn gen_child_taskgroup(linked: bool, supervised: bool)
    -> (TaskGroupArc, AncestorList, bool) {
    unsafe {
        let spawner = rt::rust_get_task();
        /*##################################################################*
         * Step 1. Get spawner's taskgroup info.
         *##################################################################*/
        let spawner_group = match local_get(spawner, taskgroup_key!()) {
            None => {
                // Main task, doing first spawn ever. Lazily initialise here.
                let mut members = new_taskset();
                taskset_insert(&mut members, spawner);
                let tasks = private::exclusive(Some(TaskGroupData {
                    members: members,
                    descendants: new_taskset(),
                }));
                // Main task/group has no ancestors, no notifier, etc.
                let group =
                    @TCB(spawner, move tasks, AncestorList(None), true, None);
                local_set(spawner, taskgroup_key!(), group);
                group
            }
            Some(group) => group
        };
        /*##################################################################*
         * Step 2. Process spawn options for child.
         *##################################################################*/
        return if linked {
            // Child is in the same group as spawner.
            let g = spawner_group.tasks.clone();
            // Child's ancestors are spawner's ancestors.
            let a = share_ancestors(&mut spawner_group.ancestors);
            // Propagate main-ness.
            (move g, move a, spawner_group.is_main)
        } else {
            // Child is in a separate group from spawner.
            let g = private::exclusive(Some(TaskGroupData {
                members:     new_taskset(),
                descendants: new_taskset(),
            }));
            let a = if supervised {
                // Child's ancestors start with the spawner.
                let old_ancestors =
                    share_ancestors(&mut spawner_group.ancestors);
                // FIXME(#3068) - The generation counter is only used for a
                // debug assertion, but initialising it requires locking a
                // mutex. Hence it should be enabled only in debug builds.
                let new_generation =
                    match *old_ancestors {
                        Some(ref arc) => {
                            access_ancestors(arc, |a| a.generation+1)
                        }
                        None => 0 // the actual value doesn't really matter.
                    };
                assert new_generation < uint::max_value;
                // Build a new node in the ancestor list.
                AncestorList(Some(private::exclusive(AncestorNode {
                    generation: new_generation,
                    parent_group: Some(spawner_group.tasks.clone()),
                    ancestors: old_ancestors,
                })))
            } else {
                // Child has no ancestors.
                AncestorList(None)
            };
            (move g, move a, false)
        };
    }

    fn share_ancestors(ancestors: &mut AncestorList) -> AncestorList {
        // Appease the borrow-checker. Really this wants to be written as:
        // match ancestors
        //    Some(ancestor_arc) { ancestor_list(Some(ancestor_arc.clone())) }
        //    None               { ancestor_list(None) }
        let tmp = util::replace(&mut **ancestors, None);
        if tmp.is_some() {
            let ancestor_arc = option::unwrap(move tmp);
            let result = ancestor_arc.clone();
            **ancestors = move Some(move ancestor_arc);
            AncestorList(Some(move result))
        } else {
            AncestorList(None)
        }
    }
}

pub fn spawn_raw(opts: TaskOpts, f: fn~()) {
    let (child_tg, ancestors, is_main) =
        gen_child_taskgroup(opts.linked, opts.supervised);

    unsafe {
        let child_data = ~mut Some((move child_tg, move ancestors, move f));
        // Being killed with the unsafe task/closure pointers would leak them.
        do unkillable {
            // Agh. Get move-mode items into the closure. FIXME (#2829)
            let (child_tg, ancestors, f) = option::swap_unwrap(child_data);
            // Create child task.
            let new_task = match opts.sched.mode {
                DefaultScheduler => rt::new_task(),
                _ => new_task_in_sched(opts.sched)
            };
            assert !new_task.is_null();
            // Getting killed after here would leak the task.
            let mut notify_chan = if opts.notify_chan.is_none() {
                None
            } else {
                Some(option::swap_unwrap(&mut opts.notify_chan))
            };

            let child_wrapper = make_child_wrapper(new_task, move child_tg,
                  move ancestors, is_main, move notify_chan, move f);

            let closure = cast::transmute(&child_wrapper);

            // Getting killed between these two calls would free the child's
            // closure. (Reordering them wouldn't help - then getting killed
            // between them would leak.)
            rt::start_task(new_task, closure);
            cast::forget(move child_wrapper);
        }
    }

    // This function returns a closure-wrapper that we pass to the child task.
    // (1) It sets up the notification channel.
    // (2) It attempts to enlist in the child's group and all ancestor groups.
    // (3a) If any of those fails, it leaves all groups, and does nothing.
    // (3b) Otherwise it builds a task control structure and puts it in TLS,
    // (4) ...and runs the provided body function.
    fn make_child_wrapper(child: *rust_task, child_arc: TaskGroupArc,
                          ancestors: AncestorList, is_main: bool,
                          notify_chan: Option<Chan<TaskResult>>,
                          f: fn~()) -> fn~() {
        let child_data = ~mut Some((move child_arc, move ancestors));
        return fn~(move notify_chan, move child_data, move f) {
            // Agh. Get move-mode items into the closure. FIXME (#2829)
            let mut (child_arc, ancestors) = option::swap_unwrap(child_data);
            // Child task runs this code.

            // Even if the below code fails to kick the child off, we must
            // send Something on the notify channel.

            //let mut notifier = None;//notify_chan.map(|c| AutoNotify(c));
            let notifier = match notify_chan {
                Some(ref notify_chan_value) => {
                    let moved_ncv = move_it!(*notify_chan_value);
                    Some(AutoNotify(move moved_ncv))
                }
                _ => None
            };

            if enlist_many(child, &child_arc, &mut ancestors) {
                let group = @TCB(child, move child_arc, move ancestors,
                                 is_main, move notifier);
                unsafe {
                    local_set(child, taskgroup_key!(), group);
                }

                // Run the child's body.
                f();

                // TLS cleanup code will exit the taskgroup.
            }

            // Run the box annihilator.
            // FIXME #4428: Crashy.
            // unsafe { cleanup::annihilate(); }
        };

        // Set up membership in taskgroup and descendantship in all ancestor
        // groups. If any enlistment fails, Some task was already failing, so
        // don't let the child task run, and undo every successful enlistment.
        fn enlist_many(child: *rust_task, child_arc: &TaskGroupArc,
                       ancestors: &mut AncestorList) -> bool {
            // Join this taskgroup.
            let mut result =
                do access_group(child_arc) |child_tg| {
                    enlist_in_taskgroup(child_tg, child, true) // member
                };
            if result {
                // Unwinding function in case any ancestral enlisting fails
                let bail: @fn(TaskGroupInner) = |tg| {
                    leave_taskgroup(tg, child, false)
                };
                // Attempt to join every ancestor group.
                result =
                    for each_ancestor(ancestors, Some(bail)) |ancestor_tg| {
                        // Enlist as a descendant, not as an actual member.
                        // Descendants don't kill ancestor groups on failure.
                        if !enlist_in_taskgroup(ancestor_tg, child, false) {
                            break;
                        }
                    };
                // If any ancestor group fails, need to exit this group too.
                if !result {
                    do access_group(child_arc) |child_tg| {
                        leave_taskgroup(child_tg, child, true); // member
                    }
                }
            }
            result
        }
    }

<<<<<<< HEAD
    fn new_task_in_new_sched(opts: SchedOpts) -> *rust_task {
        unsafe {
            if opts.foreign_stack_size != None {
                fail ~"foreign_stack_size scheduler option unimplemented";
            }

            let num_threads = match opts.mode {
              SingleThreaded => 1u,
              ThreadPerCore => rt::rust_num_threads(),
              ThreadPerTask => {
                fail ~"ThreadPerTask scheduling mode unimplemented"
              }
              ManualThreads(threads) => {
                if threads == 0u {
                    fail ~"can not create a scheduler with no threads";
                }
                threads
              }
              PlatformThread => 0u /* Won't be used */
            };

            let sched_id = if opts.mode != PlatformThread {
                rt::rust_new_sched(num_threads)
            } else {
                rt::rust_osmain_sched_id()
            };
            rt::rust_new_task_in_sched(sched_id)
        }
=======
    fn new_task_in_sched(opts: SchedOpts) -> *rust_task {
        if opts.foreign_stack_size != None {
            fail ~"foreign_stack_size scheduler option unimplemented";
        }

        let num_threads = match opts.mode {
          DefaultScheduler
          | CurrentScheduler
          | ExistingScheduler(*)
          | PlatformThread => 0u, /* Won't be used */
          SingleThreaded => 1u,
          ThreadPerCore => rt::rust_num_threads(),
          ThreadPerTask => {
            fail ~"ThreadPerTask scheduling mode unimplemented"
          }
          ManualThreads(threads) => {
            if threads == 0u {
                fail ~"can not create a scheduler with no threads";
            }
            threads
          }
        };

        let sched_id = match opts.mode {
            CurrentScheduler => rt::rust_get_sched_id(),
            ExistingScheduler(SchedulerHandle(id)) => id,
            PlatformThread => rt::rust_osmain_sched_id(),
            _ => rt::rust_new_sched(num_threads)
        };
        rt::rust_new_task_in_sched(sched_id)
>>>>>>> 19aa88cd
    }
}

#[test]
fn test_spawn_raw_simple() {
    let (po, ch) = stream();
    do spawn_raw(default_task_opts()) {
        ch.send(());
    }
    po.recv();
}

#[test]
#[ignore(cfg(windows))]
fn test_spawn_raw_unsupervise() {
    let opts = task::TaskOpts {
        linked: false,
        notify_chan: None,
        .. default_task_opts()
    };
    do spawn_raw(move opts) {
        fail;
    }
}

#[test]
#[ignore(cfg(windows))]
fn test_spawn_raw_notify_success() {
    let (notify_po, notify_ch) = pipes::stream();

    let opts = task::TaskOpts {
        notify_chan: Some(notify_ch),
        .. default_task_opts()
    };
    do spawn_raw(move opts) {
    }
    assert notify_po.recv() == Success;
}

#[test]
#[ignore(cfg(windows))]
fn test_spawn_raw_notify_failure() {
    // New bindings for these
    let (notify_po, notify_ch) = pipes::stream();

    let opts = task::TaskOpts {
        linked: false,
        notify_chan: Some(notify_ch),
        .. default_task_opts()
    };
    do spawn_raw(move opts) {
        fail;
    }
    assert notify_po.recv() == Failure;
}<|MERGE_RESOLUTION|>--- conflicted
+++ resolved
@@ -642,36 +642,6 @@
         }
     }
 
-<<<<<<< HEAD
-    fn new_task_in_new_sched(opts: SchedOpts) -> *rust_task {
-        unsafe {
-            if opts.foreign_stack_size != None {
-                fail ~"foreign_stack_size scheduler option unimplemented";
-            }
-
-            let num_threads = match opts.mode {
-              SingleThreaded => 1u,
-              ThreadPerCore => rt::rust_num_threads(),
-              ThreadPerTask => {
-                fail ~"ThreadPerTask scheduling mode unimplemented"
-              }
-              ManualThreads(threads) => {
-                if threads == 0u {
-                    fail ~"can not create a scheduler with no threads";
-                }
-                threads
-              }
-              PlatformThread => 0u /* Won't be used */
-            };
-
-            let sched_id = if opts.mode != PlatformThread {
-                rt::rust_new_sched(num_threads)
-            } else {
-                rt::rust_osmain_sched_id()
-            };
-            rt::rust_new_task_in_sched(sched_id)
-        }
-=======
     fn new_task_in_sched(opts: SchedOpts) -> *rust_task {
         if opts.foreign_stack_size != None {
             fail ~"foreign_stack_size scheduler option unimplemented";
@@ -683,7 +653,7 @@
           | ExistingScheduler(*)
           | PlatformThread => 0u, /* Won't be used */
           SingleThreaded => 1u,
-          ThreadPerCore => rt::rust_num_threads(),
+          ThreadPerCore => unsafe { rt::rust_num_threads() },
           ThreadPerTask => {
             fail ~"ThreadPerTask scheduling mode unimplemented"
           }
@@ -695,14 +665,15 @@
           }
         };
 
-        let sched_id = match opts.mode {
-            CurrentScheduler => rt::rust_get_sched_id(),
-            ExistingScheduler(SchedulerHandle(id)) => id,
-            PlatformThread => rt::rust_osmain_sched_id(),
-            _ => rt::rust_new_sched(num_threads)
-        };
-        rt::rust_new_task_in_sched(sched_id)
->>>>>>> 19aa88cd
+        unsafe {
+            let sched_id = match opts.mode {
+                CurrentScheduler => rt::rust_get_sched_id(),
+                ExistingScheduler(SchedulerHandle(id)) => id,
+                PlatformThread => rt::rust_osmain_sched_id(),
+                _ => rt::rust_new_sched(num_threads)
+            };
+            rt::rust_new_task_in_sched(sched_id)
+        }
     }
 }
 
