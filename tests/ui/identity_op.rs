use std::fmt::Write as _;

const ONE: i64 = 1;
const NEG_ONE: i64 = -1;
const ZERO: i64 = 0;

struct A(String);

impl std::ops::Shl<i32> for A {
    type Output = A;
    fn shl(mut self, other: i32) -> Self {
        let _ = write!(self.0, "{}", other);
        self
    }
}

struct Length(u8);
struct Meter;

impl core::ops::Mul<Meter> for u8 {
    type Output = Length;
    fn mul(self, _: Meter) -> Length {
        Length(self)
    }
}

#[allow(
    clippy::eq_op,
    clippy::no_effect,
    clippy::unnecessary_operation,
    clippy::op_ref,
    clippy::double_parens
)]
#[warn(clippy::identity_op)]
#[rustfmt::skip]
fn main() {
    let x = 0;

    x + 0;
    x + (1 - 1);
    x + 1;
    0 + x;
    1 + x;
    x - ZERO; //no error, as we skip lookups (for now)
    x | (0);
    ((ZERO)) | x; //no error, as we skip lookups (for now)

    x * 1;
    1 * x;
    x / ONE; //no error, as we skip lookups (for now)

    x / 2; //no false positive

    x & NEG_ONE; //no error, as we skip lookups (for now)
    -1 & x;

    let u: u8 = 0;
    u & 255;

    1 << 0; // no error, this case is allowed, see issue 3430
    42 << 0;
    1 >> 0;
    42 >> 0;
    &x >> 0;
    x >> &0;

    let mut a = A("".into());
    let b = a << 0; // no error: non-integer

    1 * Meter; // no error: non-integer

    2 % 3;
    -2 % 3;
    2 % -3 + x;
    -2 % -3 + x;
    x + 1 % 3;
    (x + 1) % 3; // no error
    4 % 3; // no error
    4 % -3; // no error
<<<<<<< HEAD
=======

    // See #8724
    let a = 0;
    let b = true;
    0 + if b { 1 } else { 2 };
    0 + if b { 1 } else { 2 } + if b { 3 } else { 4 }; // no error
    0 + match a { 0 => 10, _ => 20 };
    0 + match a { 0 => 10, _ => 20 } + match a { 0 => 30, _ => 40 }; // no error
    0 + if b { 1 } else { 2 } + match a { 0 => 30, _ => 40 }; // no error
    0 + match a { 0 => 10, _ => 20 } + if b { 3 } else { 4 }; // no error
    
    0 + if b { 0 + 1 } else { 2 };
    0 + match a { 0 =>  0 + 10, _ => 20 };
    0 + if b { 0 + 1 } else { 2 } + match a { 0 => 0 + 30, _ => 40 };

    let _ = 0 + if 0 + 1 > 0 { 1 } else { 2 } + if 0 + 1 > 0 { 3 } else { 4 };
    let _ = 0 + match 0 + 1 { 0 => 10, _ => 20 } + match 0 + 1  { 0 => 30, _ => 40 };

    0 + if b { 1 } else { 2 } + if b { 3 } else { 4 } + 0;
    
    0 + { a } + 3; // no error
    0 + loop { let mut c = 0; if c == 10 { break c; } c += 1; } + { a * 2 }; // no error
    
    fn f(_: i32) {
        todo!();
    }
    f(1 * a + { 8 * 5 });
    f(0 + if b { 1 } else { 2 } + 3); // no error
    const _: i32 = { 2 * 4 } + 0 + 3;
    const _: i32 = 0 + { 1 + 2 * 3 } + 3; // no error
>>>>>>> c7a705a8
}<|MERGE_RESOLUTION|>--- conflicted
+++ resolved
@@ -77,8 +77,6 @@
     (x + 1) % 3; // no error
     4 % 3; // no error
     4 % -3; // no error
-<<<<<<< HEAD
-=======
 
     // See #8724
     let a = 0;
@@ -109,5 +107,4 @@
     f(0 + if b { 1 } else { 2 } + 3); // no error
     const _: i32 = { 2 * 4 } + 0 + 3;
     const _: i32 = 0 + { 1 + 2 * 3 } + 3; // no error
->>>>>>> c7a705a8
 }