--- conflicted
+++ resolved
@@ -1,14 +1,10 @@
 #![warn(clippy::ifs_same_cond)]
-<<<<<<< HEAD
-#![allow(clippy::if_same_then_else, clippy::comparison_chain, clippy::needless_else)] // all empty blocks
-=======
 #![allow(
     clippy::if_same_then_else,
     clippy::comparison_chain,
     clippy::needless_if,
     clippy::needless_else
 )] // all empty blocks
->>>>>>> 9020937b
 
 fn ifs_same_cond() {
     let a = 0;
